import pandas as pd
import numpy as np
from itertools import combinations, combinations_with_replacement, product
from sklearn.decomposition import PCA
import matplotlib.pyplot as plt
from scipy.spatial import ConvexHull
from mpl_toolkits.mplot3d.art3d import Poly3DCollection
import math
import os
from scipy.special import sph_harm
from math import factorial
from pymol import cmd


def load_mol_file(filename):
    """
    Loads the descriptors for a given cavity returned by Volsite into a pandas DataFrame.

    :param filename: str
        File name with Volsite descriptors (.txt).

    :param cavity_index: int
        Index of the selected cavity (the one closer to the ligand).

    :return: pandas.DataFrame or None
        DataFrame with Volsite descriptors for a given cavity, returns None if unsuccessful.
        """
    # check if the file is not (almost) empty
    f = open(filename, 'r')
    data = f.read().strip()
    if len(data) < 27:
        return None

    df = pd.DataFrame(columns=['atom_id', 'atom_name', 'x', 'y', 'z', 'atom_type', 'subst_id', 'subst_name', 'charge'])
    with open(filename, "r") as file:
        line = file.readline()
        while not line.startswith("@<TRIPOS>ATOM"):
            line = file.readline()
        line = file.readline()
        while not line.startswith("@<TRIPOS>BOND"):
            data = line.strip().split()
            # Convert 'x', 'y', and 'z' columns to float
            data[2:5] = map(float, data[2:5])
            df.loc[len(df)] = data
            line = file.readline()
    file.close()
    df['x'] = df['x'].astype(float)
    df['y'] = df['y'].astype(float)
    df['z'] = df['z'].astype(float)
    df['charge'] = df['charge'].astype(float)
    return df


def get_points(df):
    """

    :param df: mol2 file processed by load_mol2_file
    :return: coordinates
    """
    return df[["x", "y", "z"]]


def center_of_gravity(points):
    """

    :param points: coordinates retreived from get_points
    :return: center of gravity for the given structure
    """
    # Calculate the center of gravity of the structure
    return points.mean()


def calculate_nearest_point(df_points, reference_point):
    """
    Calculates the index of the column in 'df_points' that is closest to the 'reference_point'.

    :param df: columns are point, row 1=x, row 2=y, row3=z
    :param reference: the reference point with same structure as df
    :return: the index of the column in df that is closest to reference
    """
    distance = []
    for column in df_points:
        d = math.sqrt((reference_point.iloc[0] - df_points[column].iloc[0]) ** 2 + (
                reference_point.iloc[1] - df_points[column].iloc[1]) ** 2 + (
                              reference_point.iloc[2] - df_points[column].iloc[2]) ** 2)
        distance.append(d)
    return distance.index(min(distance))


def select_cavity(folder, ligand_file_path):
    """
    Investigates all cavities found with Volsite (with ligand restriction) and selects the one closest
    to the center of gravity of the ligand.

    :return: df of the cavity closest to the ligand
    """

    cog = pd.DataFrame()
    cavities = []
    files = []
    # select cavity files from the folder and put them in a list
    for file in os.listdir(folder):
        # include ALL in name, because N2, N4, N6,... are duplicate files
        if "CAVITY" and "ALL" in file:
            f = os.path.join(folder, file)
            # get df from file
            df = load_mol_file(f)
            df_points = get_points(df)
            # calculate center of gravity
            center = center_of_gravity(df_points)
            cog[file] = center
            cavities.append(df)
            files.append(file)
        else:
            continue
    # get df from file
    df_ligand = load_mol_file(ligand_file_path)
    # calculate center of gravity
    protein_center = center_of_gravity(get_points(df_ligand))

    # check if there are any cavities found by Volsite
    if len(cavities) > 0:
        # compare the distance from the cavities to the ligand and return the closest cavity
        index = calculate_nearest_point(cog, protein_center)
        return files[index], index, cavities[index]
    else:
        return None, None, None


def get_volsite_descriptors(volsite_folder, cavity_index):
    """
    Loads the descriptors for a given cavity returned by Volsite into a pandas dataframe.

    :param filename: file name with volsite descriptors (.txt)
    :param cavity_index: index of the selected cavity (the one closer to the ligand)
    :return: dataframe with volsite descriptors for a given cavity
    """
    # get the volsite descriptor file
    volsite_files = os.listdir(volsite_folder)
    filename = ""
    for file in volsite_files:
        if file.endswith('descriptor.txt'):
            filename = file
            break
    # add a failsafe for the incorrect cavity_num later!!!
    points = ['CZ', 'CA', 'O', 'OD1', 'OG', 'N', 'NZ', 'DU']
    column_names = ['volume'] + points
    for point in points:
        column_names += [f'{point}_below_40', f'{point}_between_40_50', f'{point}_between_50_60',
                         f'{point}_between_60_70',
                         f'{point}_between_70_80', f'{point}_between_80_90', f'{point}_between_90_100',
                         f'{point}_between_100_110', f'{point}_between_110_120', f'{point}_120']
    column_names += ['name']
    df = pd.read_csv(f'{volsite_folder}/{filename}', sep=" ", index_col=False, header=None, names=column_names)
    descriptors = df.loc[cavity_index, df.columns != 'name']
    return descriptors


def max_dist_cavity_points(cavity):
    """
    Calculates the maximum distance between every combination of two cavity points ('CZ', 'CA', 'O', 'OD1', 'OG', 'N',
    'NZ', 'DU') and returns the values as a pandas dataframe.

    :param cavity: pandas dataframe representing a cavity (contains information on atoms / cavity points)
    :return: pandas dataframe with maximum distances between pairs of cavity points
    """
    grouped_cavity = cavity.groupby('atom_name')

    point_types = ['CZ', 'CA', 'O', 'OD1', 'OG', 'N', 'NZ', 'DU']
    point_types.sort()

    max_distances = pd.DataFrame(0.0, columns=list(combinations_with_replacement(point_types, 2)), index=[0])

    for (atom_type1, group1), (atom_type2, group2) in combinations_with_replacement(grouped_cavity, 2):
        pair = (atom_type1, atom_type2)

        # Extract coordinates directly from the DataFrame
        coords1 = group1[['x', 'y', 'z']].values
        coords2 = group2[['x', 'y', 'z']].values

        # Calculate pairwise distances without using np.newaxis
        dist_matrix = np.linalg.norm(coords1[:, None, :] - coords2, axis=-1)

        max_distance = dist_matrix.max()

        # Update max_distances directly
        max_distances.at[0, pair] = max(max_distances.at[0, pair], max_distance)

    return max_distances


def distance(point1, point2):
    """
    Calculates the distance between two points in 3D space.

    :param point1: first point in 3D space
    :param point2: second point in 3D space
    :return: distance between point1 and point2
    """
    return math.sqrt(sum((p1 - p2) ** 2 for p1, p2 in zip(point1, point2)))


def is_valid_triangle(side1, side2, side3):
    """
    Checks if the given sides can form a valid triangle.

    :param side1: first side of the triangle
    :param side2: second side of the triangle
    :param side3: third side of the triangle
    :return: true if given sides can form a valid triangle, false otherwise
    """
    return (side1 + side2 > side3) and (side2 + side3 > side1) and (side3 + side1 > side2)


def calculate_triangle_area(coord1, coord2, coord3):
    """
    Calculates the area of a triangle using Heron's formula.

    :param coord1: coordinates of the first point in 3D space
    :param coord2: coordinates of the second point in 3D space
    :param coord3: coordinates of the third point in 3D space
    :return: the area of the triangle formed by the three given points or 0 if the points do not form a valid triangle
    """
    # Calculate all sides of the triangle
    side1 = distance(coord1, coord2)
    side2 = distance(coord2, coord3)
    side3 = distance(coord3, coord1)

    if is_valid_triangle(side1, side2, side3):
        # Semiperimeter
        s = (side1 + side2 + side3) / 2

        # Heron's formula
        area = math.sqrt(s * (s - side1) * (s - side2) * (s - side3))
        return area
    else:
        return 0


def max_triplet_area(cavity):
    """
    Calculates the maximum area of a triangle formed by every combination of three cavity points ('CZ', 'CA', 'O',
    'OD1', 'OG', 'N', 'NZ', 'DU') and returns the values as a pandas dataframe.

    :param cavity: pandas dataframe representing a cavity (contains information on atoms / cavity points)
    :return: pandas dataframe with maximum area of a triangle formed by triplets of cavity points
    """
    grouped_cavity = cavity.groupby('atom_name')
    point_types = ['CZ', 'CA', 'O', 'OD1', 'OG', 'N', 'NZ', 'DU']
    point_types.sort()

    # Note: function combinations instead of combinations_with_replacement is used to save computational time
    max_areas = pd.DataFrame(0.0, columns=list(combinations(point_types, 3)), index=[0])

    for triplet_combination in combinations(grouped_cavity, 3):
        triplet = tuple(sorted([atom_type for atom_type, _ in triplet_combination]))

        # Extract coordinates from the DataFrame
        all_coords = [group[['x', 'y', 'z']].values for _, group in triplet_combination]
        # Create triplets of coordinates
        coord_triplets = product(*all_coords)

        for triangle in coord_triplets:
            # Update max_areas directly
            max_areas.at[0, triplet] = max(max_areas.at[0, triplet], calculate_triangle_area(*triangle))

    return max_areas


def pc_retrieval(df):
    """
    Computes the first and second principal components from a pandas DataFrame.

    :param df: pandas dataframe output from load_mol_file
    :return: first and second principal component
    """
    point_cloud = df[["x", "y", "z"]].to_numpy()
    pca = PCA(n_components=3)
    pca.fit(point_cloud)
    return pca.components_


def convexhull(cavity_points):
    """
    Computes the convex hull of a set of points representing a cavity.

    :param cavity: cavity.mol2 file obtained with the function get_points()
    :return: convex hull of cavity
    """
    # make mesh for covering surface
    return ConvexHull(cavity_points)


def plot_cavity(cavity_points, hull, save_path):
    """
    Plot the 3D cavity and save it to a file. Doesn't return anything.

    :param cavity_points: pandas.DataFrame obtained with the function get_points()
    :param hull: Convex hull retreived from convexHull def
    :param save_path: file path to save the generated plot.

    """
    plt.switch_backend('agg')  # Use the Agg backend

    # Select the boundary points using hull.vertices
    boundary_points = cavity_points_df.iloc[hull.vertices].to_numpy()
    # Create a figure and a subplot for 3D plotting
    fig = plt.figure()
    ax = fig.add_subplot(111, projection='3d')
    # Scatter plot the boundary points in red
    ax.scatter(boundary_points[:, 0], boundary_points[:, 1], boundary_points[:, 2],
               c='r', marker='o', label='Boundary Points')
    # Create a Poly3DCollection for the mesh using hull.simplices
    mesh = Poly3DCollection([cavity_points[s] for s in hull.simplices], alpha=0.25, edgecolor='k')
    # Add the mesh to the plot
    ax.add_collection3d(mesh)
    # Return the figure
    plt.savefig(save_path)  # Save the plot to a file
    plt.close(fig)  # Close the figure to release memory

def area(hull):
    """
    Calculates the surface area of a cavity represented by a convex hull.

    :param hull: convex hull retrieved from convexhull def from cavity
    :return: area of surface of cavity
    """
    surface_area = hull.area
    return surface_area


def distances_angles_shell_center(cavity_points, hull):
    """
    Computes the longest and shortest distance from the center to the surface of a cavity, along with the angle between them.

    :param cavity_points: pandas.DataFrame containing points representing the cavity, obtained from a cavity.mol2 file and def get_points()
    :param hull: scipy.spatial.ConvexHull: Convex hull object representing the surface of the cavity.
    :return: tuple: containing the shortest distance, longest distance, and angle between center and surface.
    """

    # compute euclidean distances from center to all points
    cavity_np = cavity_points.to_numpy()
    # find center
    center = center_of_gravity(cavity_points).to_numpy()
    boundary_points = cavity_np[hull.vertices]

    # compute distences between center and boundary points
    distances = np.linalg.norm(boundary_points - center, axis=1)

    # find the indices of the furthest and closest point
    furthest_point_index = np.argmax(distances)
    closest_point_index = np.argmin(distances)

    # get coordinates of the furthest and closest point
    furthest_point = boundary_points[furthest_point_index]
    closest_point = boundary_points[closest_point_index]

    # calculate distance to the furthest and closest points
    distance_to_furthest_point = distances[furthest_point_index]
    distance_to_closest_point = distances[closest_point_index]

    # calculate angle between the two
    # Calculate the vectors from the center to the closest and furthest points
    closest_point_vector = closest_point - center
    furthest_point_vector = furthest_point - center

    # Calculate the dot product between the two vectors
    dot_product = np.dot(closest_point_vector, furthest_point_vector)

    # Calculate the magnitudes (lengths) of the vectors
    closest_point_magnitude = np.linalg.norm(closest_point_vector)
    furthest_point_magnitude = np.linalg.norm(furthest_point_vector)
    # Calculate the angle in radians using the dot product and magnitudes
    angle_radians = np.arccos(dot_product / (closest_point_magnitude * furthest_point_magnitude))

    # Convert the angle from radians to degrees
    angle_degrees = np.degrees(angle_radians)

    return distance_to_closest_point, distance_to_furthest_point, angle_degrees


def cartesian_to_spherical(cartesian_boundary_points):
    """
    Converts Cartesian coordinates to spherical coordinates for a set of boundary points.

    :param cartesian_boundary_points: numpy.ndarray, Array containing Cartesian coordinates of boundary points (x, y, z).
    :return: tuple containing the converted spherical coordinates (r, theta, phi).
        """
    x, y, z = cartesian_boundary_points[:, 0], cartesian_boundary_points[:, 1], cartesian_boundary_points[:, 2]
    r = np.sqrt(x ** 2 + y ** 2 + z ** 2)
    theta = np.arctan2(y, x)
    phi = np.arccos(z / r)
    return r, theta, phi


def compute_3d_descriptor(boundary_points, max_degree):
    """
    Computes 3D spherical harmonic descriptors for a set of boundary points.

    :param boundary_points: numpy.ndarray: Array containing the boundary points in Cartesian coordinates (x, y, z).
    :param max_degree: int: Maximum degree for the spherical harmonic descriptor computation.
    :return: List of computed spherical harmonic descriptors."""

    r, theta, phi = cartesian_to_spherical(boundary_points)
    descriptors = []
    for degree in range(max_degree + 1):
        for order in range(-degree, degree + 1):
            descriptor = 0.0
            for i in range(len(boundary_points)):
                radial_term = np.sqrt((2 * degree + 1) / (4 * np.pi)) * sph_harm(order, degree, theta[i], phi[i])
                normalization_term = np.sqrt(factorial(degree - abs(order)) / factorial(degree + abs(order)))
                descriptor += normalization_term * radial_term
            descriptor *= np.sqrt((2 * degree + 1) / (4 * np.pi))
            descriptors.append(descriptor)
    return descriptors


def find_neighboring_residues(protein_file, cavity_file, distance_threshold=4.0):
    """
    Identify and retrieve the residue indices of atoms within a specified distance threshold from a cavity within a
    protein structure.

    :param protein_file: str, The file path to the protein structure in a format compatible with PyMOL.
    :param cavity_file: str, The file path to the cavity structure in a format compatible with PyMOL.
    :param distance_threshold: float, optional, The distance threshold (in angstroms) used to filter atoms within the
        cavity. Defaults to 4.0 angstroms.

    :return: set, A set containing the residue indices of atoms within the specified distance threshold from the cavity.
    """
    # Load ligand and protein in PyMOL
    cmd.load(protein_file)
    cmd.load(cavity_file)

    cavity_obj = cavity_file.split('/')[-1].split('.')[0]

    # Select the object by name
    selection_name = 'cavity_atoms'
    cmd.select(selection_name, cavity_obj)

    # Modify the selection to include residues within the distance threshold
    cmd.select(selection_name, f'{selection_name} around {distance_threshold}')

    # Print the residue numbers in the modified selection
    model = cmd.get_model(selection_name)
    res_lim = model.get_residues()

    atom_list = model.atom
    resid_indices = set()

    for start, end in res_lim:  # extract the data we are interested in
        for atom in atom_list[start:end]:
            resid_indices.add(atom.resi)

    return resid_indices


def is_residue_exposed_to_cavity(protein, cavity, residue_id, dot_product_threshold=0.0):
    """
    Determine whether a residue is exposed to a cavity in a protein structure based on the cosine of angles.

    :param protein: DataFrame, The protein structure data containing information about atoms.
    :param cavity: DataFrame, The cavity structure data containing information about atoms.
    :param residue_id: int, The identifier of the residue to be checked for exposure.
    :param dot_product_threshold: float, optional, The threshold for the cosine of angles to consider a residue exposed.
                                Defaults to 0.0.

    :return: tuple (bool, str or None), A tuple indicating whether the residue is exposed and, if so, whether it is the
        'side_chain' or 'backbone'.
    """
    cavity_center = center_of_gravity(get_points(cavity))

    residue = protein[protein['subst_name'].str.endswith(str(residue_id))]

    # Calculate the vector between the residue's backbone (N, CA, C) and the cavity's center of gravity
    backbone_atoms = ['N', 'CA', 'C', 'O']
    backbone = pd.concat([residue[residue['atom_name'] == atom] for atom in backbone_atoms], ignore_index=True)
    backbone_center = center_of_gravity(get_points(backbone))
    backbone_direction_vector = np.array(cavity_center - backbone_center)

    # Calculate the vector between the residue's side chain and the cavity's center of gravity
    side_chain_atoms = np.setdiff1d(np.unique(protein[['atom_name']].values), backbone_atoms)
    side_chain = pd.concat([residue[residue['atom_name'] == atom] for atom in side_chain_atoms], ignore_index=True)
    side_chain_center = center_of_gravity(get_points(side_chain))
    side_chain_direction_vector = np.array(cavity_center - side_chain_center)

    # Calculate the cosine of the angle between vectors
    backbone_cosine_angle = np.dot(backbone_direction_vector, cavity_center) / (
            np.linalg.norm(backbone_direction_vector) * np.linalg.norm(cavity_center))
    side_chain_cosine_angle = np.dot(side_chain_direction_vector, cavity_center) / (
            np.linalg.norm(side_chain_direction_vector) * np.linalg.norm(cavity_center))

    # Check if the cosine of the angles are greater than the threshold to determine exposure
    if side_chain_cosine_angle > dot_product_threshold:
        return True, 'side_chain'
    elif backbone_cosine_angle > dot_product_threshold:
        return True, 'backbone'
    else:
        return False, None


def get_exposed_residues(protein_file, protein, cavity_file, cavity, distance_threshold=4.0,
                         dot_product_threshold=0.0):
    """
    Analyze and classify exposed residues surrounding a cavity in a protein structure.

    :param protein_file: str, The file path to the protein structure in a format compatible with PyMOL.
    :param protein: DataFrame, The protein structure data containing information about atoms.
    :param cavity_file: str, The file path to the cavity structure in a format compatible with PyMOL.
    :param cavity: DataFrame, The cavity structure data containing information about atoms.
    :param distance_threshold: float, optional, The distance threshold (in angstroms) for identifying neighboring residues.
                              Defaults to 4.0 angstroms.
    :param dot_product_threshold: float, optional, The threshold for the cosine of angles to consider a residue exposed.
                                Defaults to 0.0.

    :return: DataFrame, A DataFrame containing information about exposed residues.
    """
    # Get the residues that surround the cavity
    neighboring_residues = find_neighboring_residues(protein_file, cavity_file)

    exposed_backbone = 0
    exposed_side_chain = 0
    polar_side_chain = 0
    aromatic_side_chain = 0
    pos_side_chain = 0
    neg_side_chain = 0
    hydrophobic_side_chain = 0

    # Check each residue
    for residue in neighboring_residues:
        result, exposed_part = is_residue_exposed_to_cavity(protein, cavity, residue)
        if exposed_part == 'backbone':
            exposed_backbone += 1
        elif exposed_part == 'side_chain':
            exposed_side_chain += 1
            res = protein['subst_name'][protein['subst_name'].str.endswith(str(residue))].values[0]
            resn = res[:3]
            # Check if the side chain is polar
            if resn in ['SER', 'THR', 'CYS', 'PRO', 'ASN', 'GLN']:
                polar_side_chain += 1
            # Check if the side chain is aromatic
            if resn in ['PHE', 'TRP', 'TYR']:
                aromatic_side_chain += 1
            # Check if the side chain is positive
            if resn in ['LYS', 'ARG', 'HIS']:
                pos_side_chain += 1
            # Check if the side chain is negative
            if resn in ['ASP', 'GLU']:
                neg_side_chain += 1
            # Check if the side chain is hydrophobic
            if resn in ['GLY', 'PRO', 'PHE', 'ALA', 'ILE', 'LEU', 'VAL']:
                hydrophobic_side_chain += 1

    all_exposed = exposed_backbone + exposed_side_chain

    exposed_residues = {'exposed_residues': all_exposed,
                        'exposed_backbone_abs': exposed_backbone,
                        'exposed_backbone_ratio_all': float(exposed_backbone / all_exposed) if all_exposed > 0 else 0.0,
                        'exposed_side_chain_abs': exposed_side_chain,
                        'exposed_side_chain_ratio_all': float(exposed_side_chain /
                                                              all_exposed) if all_exposed > 0 else 0.0,
                        'exposed_polar_side_abs': polar_side_chain,
                        'exposed_polar_side_ratio': float(polar_side_chain /
                                                          exposed_side_chain) if exposed_side_chain > 0 else 0.0,
                        'exposed_aromatic_side_abs': aromatic_side_chain,
                        'exposed_aromatic_side_ratio': float(aromatic_side_chain /
                                                             exposed_side_chain) if exposed_side_chain > 0 else 0.0,
                        'exposed_pos_side_abs': pos_side_chain,
                        'exposed_pos_side_ratio': float(pos_side_chain /
                                                        exposed_side_chain) if exposed_side_chain > 0 else 0.0,
                        'exposed_neg_side_abs': neg_side_chain,
                        'exposed_neg_side_ratio': float(neg_side_chain /
                                                        exposed_side_chain) if exposed_side_chain > 0 else 0.0,
                        'exposed_hydrophobic_side_abs': hydrophobic_side_chain,
                        'exposed_hydrophobic_side_ratio': float(hydrophobic_side_chain /
                                                                exposed_side_chain) if exposed_side_chain > 0 else 0.0
                        }

    df_exposed = pd.DataFrame(exposed_residues, index=[0])
    return df_exposed


def get_directory_input():
    """
    Requests user input for a directory path until a valid directory path is provided.

    :return: str: Valid directory path obtained from user input.
    :return:
    """
    while True:
        directory_path = input("Enter a directory path: ")
        # Check if the provided path is a directory
        if os.path.isdir(directory_path):
            return directory_path
        else:
            print("Invalid directory. Please enter a valid directory path.")


def list_subdirectories(directory):
    """
    Retrieves a list of subdirectories within the specified directory.

    :param directory: Path to the directory.
    :return: list of subdirectory paths found within the specified directory.
    """
    # Get the list of files in the directory
    input_proteins_list = []
    subdirs = os.listdir(directory)
    # Iterate over each file
    for subd in subdirs:
        # Get the full path of the file
        subd_path = os.path.join(directory, subd)
        # Check if the path is a subdir
        if os.path.isdir(subd_path):
            input_proteins_list.append(subd_path)
    return input_proteins_list


if __name__ == '__main__':
    # algorith is run from the directory containing the 3 directories (01_removed_waters_pdb, 02_input_files_mol,
    # 03_volsite)
    input_proteins = list_subdirectories("03_volsite")
    all_descriptors = pd.DataFrame()

    # Create a new directory to store the figures
    figures_folder_name = '04_figures'
    # Check if the folder doesn't exist, then create it
    if not os.path.exists(figures_folder_name):
        os.makedirs(figures_folder_name)
        print(f"Folder '{figures_folder_name}' created successfully.")
    else:
        print(f"Folder '{figures_folder_name}' already exists.")

    tmp = 1

    for protein_volsite in input_proteins:
        print(tmp)
        protein_code = protein_volsite.split('\\')[-1]
        print(protein_code)

        protein_path = f'02_input_files_mol/{protein_code}.mol2'
        ligand_path = f'02_input_files_mol/{protein_code}_lig.mol2'
        # Select the cavity that covers the ligand
        cavity_file, cavity_index, cavity_df = select_cavity(protein_volsite, ligand_path)
        cavity_path = f'03_volsite/{protein_code}/{cavity_file}'

        if cavity_df is not None and load_mol_file(protein_path) is not None:
            print(cavity_df.shape[0])
            # Get the descriptors generated by Volsite
            volsite_descriptors = get_volsite_descriptors(protein_volsite, cavity_index)

            cavity_descriptors = pd.DataFrame(volsite_descriptors).transpose()
            cavity_descriptors = cavity_descriptors.set_axis([0], axis=0)
            cavity_descriptors.insert(0, "protein_code", protein_code)

            # Cavity X, Y, Z coordinates
            cavity_points_df = get_points(cavity_df)
            # Add cavity area to the df
            hull = convexhull(cavity_points_df)
            cavity_area = area(hull)
            cavity_descriptors = cavity_descriptors.assign(area=[cavity_area])

            # Add min & max distance to the center of the gravity & shell & the angle between those
            distance_to_closest_point, distance_to_furthest_point, angle_degrees = (
                distances_angles_shell_center(cavity_points_df, hull))
            cavity_descriptors = cavity_descriptors.assign(min_dist=[distance_to_closest_point])
            cavity_descriptors = cavity_descriptors.assign(max_dist=[distance_to_furthest_point])
            cavity_descriptors = cavity_descriptors.assign(angle=[angle_degrees])

            # Add max dist between two cavity points to the descriptors df
            max_dist_pairs = max_dist_cavity_points(cavity_df)
            cavity_descriptors = pd.concat([cavity_descriptors, max_dist_pairs], axis=1)

            # Add max area of a triangle formed by three cavity points
            max_area_triplets = max_triplet_area(cavity_df)
            cavity_descriptors = pd.concat([cavity_descriptors, max_area_triplets], axis=1)

            # Load the protein mol2 file
            protein_df = load_mol_file(protein_path)
            # Get residues exposed to the cavity
            exposed_aa = get_exposed_residues(protein_path, protein_df, cavity_path, cavity_df)
            cavity_descriptors = pd.concat([cavity_descriptors, exposed_aa], axis=1)

<<<<<<< HEAD
            # make the plot and save it to a file in '04_figures' directory
            figure = plot_cavity(cavity_points_df, hull)
            figure.savefig(f'04_figures/{protein_code}_plot.png', dpi=300)
=======
            # Make the plot and save it to a file in '04_figures' directory
            save_path = f'04_figures/{protein_code}_plot.png'
            plot_cavity(cavity_points_df.to_numpy(), hull, save_path)
>>>>>>> 7a0071c4

            # Add the descriptors of the current cavity to the general dataframe
            if all_descriptors.empty:
                all_descriptors = cavity_descriptors
            else:
                all_descriptors = pd.concat([all_descriptors, cavity_descriptors.iloc[[-1]]], ignore_index=True)

        else:
            no_cavity = pd.DataFrame()
            no_cavity = no_cavity.set_axis([0], axis=0)
            no_cavity.insert(0, "protein_code", protein_code)
            print(no_cavity)
            all_descriptors = pd.concat([all_descriptors, no_cavity.iloc[[-1]]], ignore_index=True)
            print("all_descriptors \n", all_descriptors)
        tmp += 1
        all_descriptors.to_csv(f'all_descriptors.csv')

    all_descriptors.to_csv(f'all_descriptors.csv')<|MERGE_RESOLUTION|>--- conflicted
+++ resolved
@@ -680,15 +680,9 @@
             exposed_aa = get_exposed_residues(protein_path, protein_df, cavity_path, cavity_df)
             cavity_descriptors = pd.concat([cavity_descriptors, exposed_aa], axis=1)
 
-<<<<<<< HEAD
-            # make the plot and save it to a file in '04_figures' directory
-            figure = plot_cavity(cavity_points_df, hull)
-            figure.savefig(f'04_figures/{protein_code}_plot.png', dpi=300)
-=======
             # Make the plot and save it to a file in '04_figures' directory
             save_path = f'04_figures/{protein_code}_plot.png'
             plot_cavity(cavity_points_df.to_numpy(), hull, save_path)
->>>>>>> 7a0071c4
 
             # Add the descriptors of the current cavity to the general dataframe
             if all_descriptors.empty:
